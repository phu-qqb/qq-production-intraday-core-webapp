using System;
using System.Collections.Generic;
using System.Globalization;
using System.IO;
using System.Linq;
using System.Text;
using Dapper;
using TradingDaemon.Data;
using TradingDaemon.Models;

namespace TradingDaemon.Services;

public class WeightCalculator
{
    private readonly DapperContext _context;
    private readonly IConfiguration _config;
    private readonly ILogger<WeightCalculator> _logger;

    public WeightCalculator(DapperContext context, IConfiguration config, ILogger<WeightCalculator> logger)
    {
        _context = context;
        _config = config;
        _logger = logger;
    }

    public async Task CalculateAndStoreAsync()
    {
        var pythonExec = _config["Executables:PythonExecutable"] ?? "python3";
        var scriptPath = Path.GetFullPath(Path.Combine(AppContext.BaseDirectory, "../../../../../scripts/export_prices_rds.py"));

        foreach (var model in _config.GetSection("Programmes").GetChildren())
        {
            var universe = model["Universe"] ?? string.Empty;
            var universeId = model["UniverseId"] ?? string.Empty;
            var tradingSession = model["Session"] ?? string.Empty;
            var timeFrame = model["Timeframe"] ?? "60";
            var startDate = model["StartDate"] ?? "2022-01-01";

            var scriptArgs = string.IsNullOrEmpty(universe)
                ? scriptPath
                : $"{scriptPath} --universe {universe} --session {tradingSession} --timeframe {timeFrame} --start {startDate}";

            var sbOut = new StringBuilder();
            var sbErr = new StringBuilder();
            var (_, _, pyCode) = await ProcessRunner.RunAsync(
                pythonExec,
                scriptArgs,
                line =>
                {
                    _logger.LogInformation("[price-export] {Line}", line);
                    sbOut.AppendLine(line);
                },
                line =>
                {
                    _logger.LogWarning("[price-export] {Line}", line);
                    sbErr.AppendLine(line);
                });
            if (pyCode != 0)
            {
                _logger.LogError("Price export script failed for {Universe}: {Error}", universe, sbErr.ToString());
                continue;
            }
            _logger.LogInformation("Price export script completed successfully for {Universe}: {Output}", universe, sbOut.ToString());

            var exportDir = Path.Combine("/home/data/historical_data", $"Univ{universeId}");
            foreach (var name in new[] { "A", "H", "I" })
            {
                var path = Path.Combine(exportDir, $"{name}.txt");
                if (File.Exists(path))
                {
                    var size = new FileInfo(path).Length;
                    _logger.LogInformation("Found export file {File} ({Size} bytes)", path, size);
                }
                else
                {
                    _logger.LogWarning("Missing export file {File}", path);
                }
            }

            var executables = new List<(string Path, string Args)>
            {
                (_config["Executables:GenBinariesExecutable"] ?? string.Empty, $"{universe} {universeId}"),
                (_config["Executables:GenTimeSeriesExecutable"] ?? string.Empty, $"{universe}"),
                (_config["Executables:ProdManagerExecutable"] ?? string.Empty, $"{universe} account={universe}")
            };

            string stdout = string.Empty;
            foreach (var (path, args) in executables)
            {
                if (string.IsNullOrWhiteSpace(path)) continue;
                var commandLine = $"{path} {args}".Trim();
                _logger.LogInformation("Executing command: {Command}", commandLine);
                var (outText, errText, exit) = await ProcessRunner.RunAsync(path, args);
                if (exit != 0)
                {
                    var message = $"Executable failed: {commandLine} (exit code {exit})";
                    _logger.LogError("{Message}. Error output: {Error}", message, errText);
                    if (OperatingSystem.IsWindows())
                    {
                        try
                        {
                            var type = Type.GetType("System.Windows.Forms.MessageBox, System.Windows.Forms");
                            type?.GetMethod("Show", new[] { typeof(string), typeof(string) })?
                                .Invoke(null, new object[] { $"{message}\n{errText}", "Execution Error" });
                        }
                        catch
                        {
                            // ignore any reflection errors
                        }
                    }
                    return;
                }
                _logger.LogInformation("Executable {Exec} completed: {Output}", path, outText);
                stdout = outText;
            }

            var weightsFile = Path.Combine(@"C:\home\prod", universe, "AggregatedWeights.txt");
            if (File.Exists(weightsFile))
            {
                var lines = await File.ReadAllLinesAsync(weightsFile);
                using var connection = _context.CreateConnection();
<<<<<<< HEAD
                connection.Open();
=======
                await connection.OpenAsync();
>>>>>>> a4e811e6
                foreach (var line in lines)
                {
                    _logger.LogInformation("[aggregated-weights] {Line}", line);
                    var parts = line.Split(',', StringSplitOptions.RemoveEmptyEntries | StringSplitOptions.TrimEntries);
                    if (parts.Length < 2 || !decimal.TryParse(parts[1], NumberStyles.Any, CultureInfo.InvariantCulture, out var val))
                        continue;
                    var weight = new Weight
                    {
                        Symbol = parts[0],
                        Value = val,
                        AsOf = DateTime.UtcNow
                    };
                    var sql = @"MERGE INTO weights AS target
USING (SELECT @Symbol AS symbol, @Value AS value, @AsOf AS asof) AS source
ON target.symbol = source.symbol
WHEN MATCHED THEN
    UPDATE SET value = source.value, asof = source.asof
WHEN NOT MATCHED THEN
    INSERT (symbol, value, asof) VALUES (source.symbol, source.value, source.asof);";
                    await connection.ExecuteAsync(sql, weight);
                }
            }
            else
            {
                _logger.LogWarning("Missing weights file {File}", weightsFile);
            }

            //using var connection = _context.CreateConnection();
            //var prices = await connection.QueryAsync<Price>("SELECT symbol, value FROM prices ORDER BY timestamp DESC");

            //var inputPath = Path.GetTempFileName();
            //await File.WriteAllLinesAsync(inputPath, prices.Select(p => $"{p.Symbol},{p.Value}"));

            //if (!string.IsNullOrWhiteSpace(execPath))
            //{
            //    var (stdout, stderr, code) = await ProcessRunner.RunAsync(execPath, inputPath);
            //    if (code != 0)
            //    {
            //        _logger.LogError("Executable {Exec} failed: {Error}", execPath, stderr);
            //        File.Delete(inputPath);
            //        continue;
            //    }

            //    using var reader = new StringReader(stdout);
            //    string? line;
            //    while ((line = await reader.ReadLineAsync()) != null)
            //    {
            //        var parts = line.Split(',');
            //        if (parts.Length != 2) continue;
            //        var weight = new Weight
            //        {
            //            Symbol = parts[0],
            //            Value = decimal.Parse(parts[1]),
            //            AsOf = DateTime.UtcNow
            //        };
            //        var sql = @"INSERT INTO weights (symbol, value, asof) VALUES (@Symbol, @Value, @AsOf)
            //                    ON CONFLICT (symbol) DO UPDATE SET value = excluded.value, asof = excluded.asof;";
            //        await connection.ExecuteAsync(sql, weight);
            //    }
            //}

            //File.Delete(inputPath);
        }
    }
}<|MERGE_RESOLUTION|>--- conflicted
+++ resolved
@@ -119,11 +119,9 @@
             {
                 var lines = await File.ReadAllLinesAsync(weightsFile);
                 using var connection = _context.CreateConnection();
-<<<<<<< HEAD
+
                 connection.Open();
-=======
-                await connection.OpenAsync();
->>>>>>> a4e811e6
+
                 foreach (var line in lines)
                 {
                     _logger.LogInformation("[aggregated-weights] {Line}", line);
