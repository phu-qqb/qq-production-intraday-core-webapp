using System;
using System.Collections.Generic;
using System.Globalization;
using System.IO;
using System.Linq;
using System.Text;
using Dapper;
using TradingDaemon.Data;

namespace TradingDaemon.Services;

public class WeightCalculator
{
    private readonly DapperContext _context;
    private readonly IConfiguration _config;
    private readonly ILogger<WeightCalculator> _logger;

    public WeightCalculator(DapperContext context, IConfiguration config, ILogger<WeightCalculator> logger)
    {
        _context = context;
        _config = config;
        _logger = logger;
    }

    public async Task CalculateAndStoreAsync()
    {
        var pythonExec = _config["Executables:PythonExecutable"] ?? "python3";
        var scriptPath = Path.GetFullPath(Path.Combine(AppContext.BaseDirectory, "../../../../../scripts/export_prices_rds.py"));

        foreach (var model in _config.GetSection("Programmes").GetChildren())
        {
            var universe = model["Universe"] ?? string.Empty;
            var universeId = model["UniverseId"] ?? string.Empty;
            var tradingSession = model["Session"] ?? string.Empty;
            var timeFrame = model["Timeframe"] ?? "60";
            var startDate = model["StartDate"] ?? "2022-01-01";
            var modelId = model["ModelId"];

            var scriptArgs = string.IsNullOrEmpty(universe)
                ? scriptPath
                : $"{scriptPath} --universe {universe} --session {tradingSession} --timeframe {timeFrame} --start {startDate}";

            var sbOut = new StringBuilder();
            var sbErr = new StringBuilder();
            var (_, _, pyCode) = await ProcessRunner.RunAsync(
                pythonExec,
                scriptArgs,
                line =>
                {
                    _logger.LogInformation("[price-export] {Line}", line);
                    sbOut.AppendLine(line);
                },
                line =>
                {
                    _logger.LogWarning("[price-export] {Line}", line);
                    sbErr.AppendLine(line);
                });
            if (pyCode != 0)
            {
                _logger.LogError("Price export script failed for {Universe}: {Error}", universe, sbErr.ToString());
                continue;
            }
            _logger.LogInformation("Price export script completed successfully for {Universe}: {Output}", universe, sbOut.ToString());

            var exportDir = Path.Combine("/home/data/historical_data", $"Univ{universeId}");
            foreach (var name in new[] { "A", "H", "I" })
            {
                var path = Path.Combine(exportDir, $"{name}.txt");
                if (File.Exists(path))
                {
                    var size = new FileInfo(path).Length;
                    _logger.LogInformation("Found export file {File} ({Size} bytes)", path, size);
                }
                else
                {
                    _logger.LogWarning("Missing export file {File}", path);
                }
            }

            var executables = new List<(string Path, string Args)>
            {
                (_config["Executables:GenBinariesExecutable"] ?? string.Empty, $"{universe} {universeId}"),
                (_config["Executables:GenTimeSeriesExecutable"] ?? string.Empty, $"{universe}"),
                (_config["Executables:ProdManagerExecutable"] ?? string.Empty, $"{universe} account={universe}")
            };

            string stdout = string.Empty;
            foreach (var (path, args) in executables)
            {
                if (string.IsNullOrWhiteSpace(path)) continue;
                var commandLine = $"{path} {args}".Trim();
                _logger.LogInformation("Executing command: {Command}", commandLine);
                var (outText, errText, exit) = await ProcessRunner.RunAsync(path, args);
                if (exit != 0)
                {
                    var message = $"Executable failed: {commandLine} (exit code {exit})";
                    _logger.LogError("{Message}. Error output: {Error}", message, errText);
                    if (OperatingSystem.IsWindows())
                    {
                        try
                        {
                            var type = Type.GetType("System.Windows.Forms.MessageBox, System.Windows.Forms");
                            type?.GetMethod("Show", new[] { typeof(string), typeof(string) })?
                                .Invoke(null, new object[] { $"{message}\n{errText}", "Execution Error" });
                        }
                        catch
                        {
                            // ignore any reflection errors
                        }
                    }
                    return;
                }
                _logger.LogInformation("Executable {Exec} completed: {Output}", path, outText);
                stdout = outText;
            }

            var weightsFile = Path.Combine(@"C:\home\prod", universe, "AggregatedWeights.txt");
            if (File.Exists(weightsFile))
            {
                var lines = await File.ReadAllLinesAsync(weightsFile);
                using var connection = _context.CreateConnection();

                connection.Open();

                var version = System.Reflection.Assembly.GetExecutingAssembly().GetName().Version?.ToString();
                var modelRunId = await connection.ExecuteScalarAsync<long>(
                    "INSERT INTO model.ModelRun (ModelId, CodeVersion) VALUES (@ModelId, @CodeVersion); SELECT CAST(SCOPE_IDENTITY() AS bigint);",
                    new { ModelId = modelId, CodeVersion = version });

                if (lines.Length > 1)
                {
<<<<<<< HEAD
                    _logger.LogInformation("[aggregated-weights] {Line}", line);
                    var parts = line.Split(';', StringSplitOptions.RemoveEmptyEntries | StringSplitOptions.TrimEntries);
                    if (parts.Length < 2 ||
                        !long.TryParse(parts[0], out var securityId) ||
                        !decimal.TryParse(parts[1], NumberStyles.Any, CultureInfo.InvariantCulture, out var val))
                        continue;

                    var record = new
                    {
                        SecurityId = securityId,
                        ModelId = modelId,
                        BarTimeUtc = DateTime.UtcNow,
                        ModelRunId = modelRunId,
                        Weight = val
                    };
=======
                    var delimiter = lines[0].Contains(';') ? ';' : ',';
                    var headerParts = lines[0].Split(delimiter, StringSplitOptions.TrimEntries);
                    var securityIds = headerParts.Skip(1)
                        .Select(h => long.TryParse(h, out var id) ? id : (long?)null)
                        .ToArray();
>>>>>>> 3c3f9474

                    var sql = @"MERGE model.TheoreticalWeight AS target
USING (SELECT @SecurityId AS SecurityId, @ModelId AS ModelId, @BarTimeUtc AS BarTimeUtc, @ModelRunId AS ModelRunId, @Weight AS Weight) AS source
ON target.SecurityId = source.SecurityId AND target.ModelId = source.ModelId AND target.BarTimeUtc = source.BarTimeUtc
WHEN MATCHED THEN
    UPDATE SET ModelRunId = source.ModelRunId, Weight = source.Weight
WHEN NOT MATCHED THEN
    INSERT (SecurityId, ModelId, BarTimeUtc, ModelRunId, Weight) VALUES (source.SecurityId, source.ModelId, source.BarTimeUtc, source.ModelRunId, source.Weight);";

                    foreach (var line in lines.Skip(1))
                    {
                        _logger.LogInformation("[aggregated-weights] {Line}", line);
                        var parts = line.Split(delimiter, StringSplitOptions.TrimEntries);
                        if (parts.Length <= 1 ||
                            !DateTime.TryParse(parts[0], CultureInfo.InvariantCulture,
                                DateTimeStyles.AssumeUniversal | DateTimeStyles.AdjustToUniversal, out var barTimeUtc))
                            continue;

                        for (var i = 1; i < parts.Length && i - 1 < securityIds.Length; i++)
                        {
                            var securityId = securityIds[i - 1];
                            if (securityId is null ||
                                !decimal.TryParse(parts[i], NumberStyles.Any, CultureInfo.InvariantCulture, out var val))
                                continue;

                            var record = new
                            {
                                SecurityId = securityId.Value,
                                ModelId = modelId,
                                BarTimeUtc = barTimeUtc,
                                ModelRunId = modelRunId,
                                Weight = val
                            };

                            await connection.ExecuteAsync(sql, record);
                        }
                    }
                }
            }
            else
            {
                _logger.LogWarning("Missing weights file {File}", weightsFile);
            }

            //using var connection = _context.CreateConnection();
            //var prices = await connection.QueryAsync<Price>("SELECT symbol, value FROM prices ORDER BY timestamp DESC");

            //var inputPath = Path.GetTempFileName();
            //await File.WriteAllLinesAsync(inputPath, prices.Select(p => $"{p.Symbol},{p.Value}"));

            //if (!string.IsNullOrWhiteSpace(execPath))
            //{
            //    var (stdout, stderr, code) = await ProcessRunner.RunAsync(execPath, inputPath);
            //    if (code != 0)
            //    {
            //        _logger.LogError("Executable {Exec} failed: {Error}", execPath, stderr);
            //        File.Delete(inputPath);
            //        continue;
            //    }

            //    using var reader = new StringReader(stdout);
            //    string? line;
            //    while ((line = await reader.ReadLineAsync()) != null)
            //    {
            //        var parts = line.Split(',');
            //        if (parts.Length != 2) continue;
            //        var weight = new Weight
            //        {
            //            Symbol = parts[0],
            //            Value = decimal.Parse(parts[1]),
            //            AsOf = DateTime.UtcNow
            //        };
            //        var sql = @"INSERT INTO weights (symbol, value, asof) VALUES (@Symbol, @Value, @AsOf)
            //                    ON CONFLICT (symbol) DO UPDATE SET value = excluded.value, asof = excluded.asof;";
            //        await connection.ExecuteAsync(sql, weight);
            //    }
            //}

            //File.Delete(inputPath);
        }
    }
}<|MERGE_RESOLUTION|>--- conflicted
+++ resolved
@@ -129,29 +129,11 @@
 
                 if (lines.Length > 1)
                 {
-<<<<<<< HEAD
-                    _logger.LogInformation("[aggregated-weights] {Line}", line);
-                    var parts = line.Split(';', StringSplitOptions.RemoveEmptyEntries | StringSplitOptions.TrimEntries);
-                    if (parts.Length < 2 ||
-                        !long.TryParse(parts[0], out var securityId) ||
-                        !decimal.TryParse(parts[1], NumberStyles.Any, CultureInfo.InvariantCulture, out var val))
-                        continue;
-
-                    var record = new
-                    {
-                        SecurityId = securityId,
-                        ModelId = modelId,
-                        BarTimeUtc = DateTime.UtcNow,
-                        ModelRunId = modelRunId,
-                        Weight = val
-                    };
-=======
                     var delimiter = lines[0].Contains(';') ? ';' : ',';
                     var headerParts = lines[0].Split(delimiter, StringSplitOptions.TrimEntries);
                     var securityIds = headerParts.Skip(1)
                         .Select(h => long.TryParse(h, out var id) ? id : (long?)null)
                         .ToArray();
->>>>>>> 3c3f9474
 
                     var sql = @"MERGE model.TheoreticalWeight AS target
 USING (SELECT @SecurityId AS SecurityId, @ModelId AS ModelId, @BarTimeUtc AS BarTimeUtc, @ModelRunId AS ModelRunId, @Weight AS Weight) AS source
